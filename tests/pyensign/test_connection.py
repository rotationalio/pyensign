import os
import pytest
<<<<<<< HEAD
from ulid import ULID
=======
from pytest_httpserver import HTTPServer
>>>>>>> b0b6e78a

from pyensign.auth.client import AuthClient
from pyensign.connection import Connection
from pyensign.connection import Client
from pyensign.api.v1beta1 import ensign_pb2
from pyensign.api.v1beta1 import event_pb2
from pyensign.api.v1beta1 import topic_pb2
from pyensign.api.v1beta1 import ensign_pb2_grpc


@pytest.fixture
def live(request):
    return request.config.getoption("--live")


@pytest.fixture
def authserver():
    return os.environ.get("ENSIGN_AUTH_SERVER")


@pytest.fixture
def ensignserver():
    return os.environ.get("ENSIGN_SERVER")


<<<<<<< HEAD
@pytest.fixture(scope="module")
def grpc_add_to_server():
    from pyensign.api.v1beta1.ensign_pb2_grpc import add_EnsignServicer_to_server

    return add_EnsignServicer_to_server


@pytest.fixture(scope="module")
def grpc_servicer():
    return MockServicer()


@pytest.fixture(scope="module")
def client(grpc_channel):
    return Client(MockConnection(grpc_channel))
=======
@pytest.fixture
def auth(httpserver: HTTPServer):
    creds = {"client_id": "id", "client_secret": "secret"}
    return AuthClient(httpserver.url_for(""), creds)


@pytest.fixture
def creds():
    return {
        "client_id": os.environ.get("ENSIGN_CLIENT_ID"),
        "client_secret": os.environ.get("ENSIGN_CLIENT_SECRET"),
    }
>>>>>>> b0b6e78a


class TestConnection:
    """
    Test establishing a connection to an Ensign server.
    """

    def test_connect(self):
        conn = Connection("localhost:5356")
        assert conn.channel is not None

    def test_connect_insecure(self):
        conn = Connection("localhost:5356", insecure=True)
        assert conn.channel is not None

    def test_connect_secure(self, auth):
        conn = Connection("localhost:5356", auth=auth)
        assert conn.channel is not None

    @pytest.mark.parametrize(
        "addrport",
        [
            "localhost",
            "localhost:",
            ":5356",
            "localhost:5356:5356" "https://localhost:5356",
        ],
    )
    def test_connect_bad_addr(self, addrport):
        with pytest.raises(ValueError):
            Connection(addrport)

    def test_connect_bad_args(self):
        with pytest.raises(ValueError):
            Connection(
                "localhost:5356", insecure=True, auth=AuthClient("localhost:5356", {})
            )


class MockConnection(Connection):
    def __init__(self, channel):
        self.channel = channel
        pass


class MockServicer(ensign_pb2_grpc.EnsignServicer):
    """
    Minimal mock of the Ensign service so we can exercise the client code directly in
    tests.
    """

    def Publish(self, request_iterator, context):
        for request in request_iterator:
            ack = ensign_pb2.Ack(id=request.id)
            yield ensign_pb2.Publication(ack=ack)

    def Subscribe(self, request_iterator, context):
        for _ in request_iterator:
            yield event_pb2.Event()

    def ListTopics(self, request, context):
        topics = [
            topic_pb2.Topic(name="expresso"),
            topic_pb2.Topic(name="arabica"),
        ]
        return topic_pb2.TopicsPage(topics=topics, next_page_token="next")

    def CreateTopic(self, request, context):
        return topic_pb2.Topic(id=request.id)

    def RetrieveTopic(self, request, context):
        return topic_pb2.Topic(id=request.id)

    def DeleteTopic(self, request, context):
        return topic_pb2.TopicTombstone(id=request.id)

    def TopicNames(self, request, context):
        names = [
            topic_pb2.TopicName(name="expresso"),
            topic_pb2.TopicName(name="arabica"),
        ]
        return topic_pb2.TopicNamesPage(topic_names=names, next_page_token="next")

    def TopicExists(self, request, context):
        return topic_pb2.TopicExistsInfo(query="query", exists=True)

    def Status(self, request, context):
        return ensign_pb2.ServiceState(
            status=1,
            version="version",
        )


class TestClient:
    """
    Test that the client uses the stub correctly.
    """

<<<<<<< HEAD
    def test_publish(self, client):
        events = [
            event_pb2.Event(id="1"),
            event_pb2.Event(id="2"),
        ]
        for rep in client.publish(iter(events)):
            assert isinstance(rep, ensign_pb2.Publication)

    def test_subscribe(self, client):
        for rep in client.subscribe(topics=["expresso", "arabica"]):
            assert isinstance(rep, event_pb2.Event)

    def test_list_topics(self, client):
        topics, next_page_token = client.list_topics()
        assert len(topics) == 2
        assert next_page_token == "next"

    def test_create_topic(self, client):
        id = ULID().bytes
        topic = client.create_topic(topic_pb2.Topic(id=id))
        assert topic.id == id

    def test_retrieve_topic(self, client):
        id = ULID().bytes
        topic = client.retrieve_topic(id)
        assert topic.id == id

    def test_archive_topic(self, client):
        id, state = client.archive_topic("1")
        assert id == "1"
        assert isinstance(state, int)

    def test_destroy_topic(self, client):
        id, state = client.destroy_topic("1")
        assert id == "1"
        assert isinstance(state, int)

    def test_topic_names(self, client):
        names, next_page_token = client.topic_names()
        assert len(names) == 2
        assert next_page_token == "next"

    def test_topic_exists(self, client):
        query, exists = client.topic_exists("topic_id", "project_id", "expresso")
        assert query == "query"
        assert exists is True

    def test_status(self, client):
        status, version, uptime, not_before, not_after = client.status()
=======
    def test_insecure(self, live, ensignserver):
        if not live:
            pytest.skip("Skipping live test")
        if not ensignserver:
            pytest.fail("ENSIGN_SERVER environment variable not set")

        ensign = Client(Connection(ensignserver, insecure=True))
        status, version, uptime, not_before, not_after = ensign.status()
>>>>>>> b0b6e78a
        assert status is not None
        assert version is not None
        assert uptime is not None
        assert not_before is not None
        assert not_after is not None

<<<<<<< HEAD
    def test_status_live(self, live, ensignserver):
=======
    def test_status(self, live, ensignserver):
>>>>>>> b0b6e78a
        if not live:
            pytest.skip("Skipping live test")
        if not ensignserver:
            pytest.fail("ENSIGN_SERVER environment variable not set")

        ensign = Client(Connection(ensignserver))
        status, version, uptime, not_before, not_after = ensign.status()
        assert status is not None
        assert version is not None
        assert uptime is not None
        assert not_before is not None
        assert not_after is not None

    def test_auth_endpoint(self, live, ensignserver, authserver, creds):
        if not live:
            pytest.skip("Skipping live test")
        if not ensignserver:
            pytest.fail("ENSIGN_SERVER environment variable not set")
        if not authserver:
            pytest.fail("ENSIGN_AUTH_SERVER environment variable not set")
        if not creds:
            pytest.fail(
                "ENSIGN_CLIENT_ID and ENSIGN_CLIENT_SECRET environment variables not set"
            )

        ensign = Client(Connection(ensignserver, auth=AuthClient(authserver, creds)))
        topics, next_page_token = ensign.list_topics()
        assert topics is not None
        assert next_page_token is not None<|MERGE_RESOLUTION|>--- conflicted
+++ resolved
@@ -1,17 +1,14 @@
 import os
 import pytest
-<<<<<<< HEAD
 from ulid import ULID
-=======
 from pytest_httpserver import HTTPServer
->>>>>>> b0b6e78a
-
-from pyensign.auth.client import AuthClient
-from pyensign.connection import Connection
+
 from pyensign.connection import Client
-from pyensign.api.v1beta1 import ensign_pb2
 from pyensign.api.v1beta1 import event_pb2
 from pyensign.api.v1beta1 import topic_pb2
+from pyensign.connection import Connection
+from pyensign.auth.client import AuthClient
+from pyensign.api.v1beta1 import ensign_pb2
 from pyensign.api.v1beta1 import ensign_pb2_grpc
 
 
@@ -30,7 +27,6 @@
     return os.environ.get("ENSIGN_SERVER")
 
 
-<<<<<<< HEAD
 @pytest.fixture(scope="module")
 def grpc_add_to_server():
     from pyensign.api.v1beta1.ensign_pb2_grpc import add_EnsignServicer_to_server
@@ -46,7 +42,8 @@
 @pytest.fixture(scope="module")
 def client(grpc_channel):
     return Client(MockConnection(grpc_channel))
-=======
+
+
 @pytest.fixture
 def auth(httpserver: HTTPServer):
     creds = {"client_id": "id", "client_secret": "secret"}
@@ -59,7 +56,6 @@
         "client_id": os.environ.get("ENSIGN_CLIENT_ID"),
         "client_secret": os.environ.get("ENSIGN_CLIENT_SECRET"),
     }
->>>>>>> b0b6e78a
 
 
 class TestConnection:
@@ -158,7 +154,6 @@
     Test that the client uses the stub correctly.
     """
 
-<<<<<<< HEAD
     def test_publish(self, client):
         events = [
             event_pb2.Event(id="1"),
@@ -208,7 +203,12 @@
 
     def test_status(self, client):
         status, version, uptime, not_before, not_after = client.status()
-=======
+        assert status is not None
+        assert version is not None
+        assert uptime is not None
+        assert not_before is not None
+        assert not_after is not None
+
     def test_insecure(self, live, ensignserver):
         if not live:
             pytest.skip("Skipping live test")
@@ -217,18 +217,13 @@
 
         ensign = Client(Connection(ensignserver, insecure=True))
         status, version, uptime, not_before, not_after = ensign.status()
->>>>>>> b0b6e78a
         assert status is not None
         assert version is not None
         assert uptime is not None
         assert not_before is not None
         assert not_after is not None
 
-<<<<<<< HEAD
     def test_status_live(self, live, ensignserver):
-=======
-    def test_status(self, live, ensignserver):
->>>>>>> b0b6e78a
         if not live:
             pytest.skip("Skipping live test")
         if not ensignserver:
