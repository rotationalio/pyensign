--- conflicted
+++ resolved
@@ -226,7 +226,7 @@
 
         # Should be able to resume publishing to an existing stream.
         more_events = [
-            event_pb2.Event(user_defined_id="3"),
+            event_pb2.Event(),
         ]
         await client.publish(topic_id, iter(more_events), ack_callback=record_acks)
 
@@ -253,14 +253,9 @@
     async def test_pub_sub(self, client):
         topic_id = ULID()
         events = [
-<<<<<<< HEAD
-            event_pb2.Event(user_defined_id="1"),
-            event_pb2.Event(user_defined_id="2"),
-            event_pb2.Event(user_defined_id="3"),
-=======
-            event_pb2.Event(),
-            event_pb2.Event(),
->>>>>>> 4f1685a2
+            event_pb2.Event(),
+            event_pb2.Event(),
+            event_pb2.Event(),
         ]
         ack_ids = []
 
