import os
import json
import inspect
from datetime import timedelta

from ulid import ULID

from pyensign.connection import Client
from pyensign.events import from_object
from pyensign.status import ServerStatus
from pyensign.api.v1beta1.query import format_query
from pyensign.utils.topics import Topic, TopicCache
from pyensign.connection import Connection
from pyensign.api.v1beta1 import topic_pb2, query_pb2
from pyensign.auth.client import AuthClient
from pyensign.enum import (
    TopicState,
    DeduplicationStrategy,
    OffsetPosition,
    ShardingStrategy,
)
from pyensign.exceptions import (
    CacheMissError,
    UnknownTopicError,
    InvalidQueryError,
    EnsignInvalidArgument,
    EnsignTopicCreateError,
    EnsignTopicNotFoundError,
)

from typing import (
    List,
    Tuple,
    Optional,
    Union,
    AsyncGenerator,
    Dict,
    Any,
    Iterable,
    Coroutine,
    Type,
)

from typing import Any, Callable


class Ensign:
    """
    Ensign connects to an Ensign server and provides access to the Ensign API.
    """

    def __init__(
        self,
        client_id: str = "",
        client_secret: str = "",
        cred_path: str = "",
        endpoint: str = "ensign.rotational.app:443",
        insecure: bool = False,
        auth_url: str = "https://auth.rotational.app",
        disable_topic_cache: bool = False,
    ) -> None:
        """
        Create a new Ensign client with API credentials.

        Parameters
        ----------
        client_id : str
            The client ID part of the API key. If not provided, the client ID is loaded
            from the ENSIGN_CLIENT_ID environment variable.
        client_secret : str
            The client secret part of the API key. If not provided, the client secret
            is loaded from the ENSIGN_CLIENT_SECRET environment variable.
        cred_path : str (optional)
            Load a JSON file containing the 'ClientID' and 'ClientSecret' key.
        endpoint : str (optional)
            The endpoint of the Ensign server.
        insecure : bool (optional)
            Set to True to use an insecure connection.
        auth_url : str (optional)
            The URL of the Ensign authentication server.
        disable_topic_cache: bool (optional)
            Set to True to disable topic ID caching.
        """

        if cred_path:
            try:
                with open(cred_path, "r") as file:
                    data = json.load(file)
                    client_id = data["ClientID"]
                    client_secret = data["ClientSecret"]
            except FileNotFoundError as e:
                raise ValueError("Credentials file not found", str(e))
            except UnicodeDecodeError as e:
                raise ValueError("Error decoding credentials file", str(e))
            except json.JSONDecodeError as e:
                raise ValueError("Credentials file has invalid JSON", str(e))
            except IOError as e:
                raise ValueError("IO error while reading credentials file:", str(e))

        if not client_id or client_id == "":
            client_id = os.environ.get("ENSIGN_CLIENT_ID")
        if not client_secret or client_secret == "":
            client_secret = os.environ.get("ENSIGN_CLIENT_SECRET")
        if client_id is None:
            raise ValueError(
                "client_id is required but not provided or set in the ENSIGN_CLIENT_ID environment variable"
            )
        if client_secret is None:
            raise ValueError(
                "client_secret is required but not provided or set in the ENSIGN_CLIENT_SECRET environment variable"
            )
        if not isinstance(client_id, str):
            raise TypeError("client_id must be a string")
        if not isinstance(client_secret, str):
            raise TypeError("client_secret must be a string")

        creds = {"client_id": client_id, "client_secret": client_secret}
        auth = AuthClient(auth_url, creds)
        connection = Connection(addrport=endpoint, insecure=insecure, auth=auth)

        self.topics = TopicCache(read_only=disable_topic_cache)
        self.client = Client(connection, topic_cache=self.topics)

    async def publish(
        self,
        topic: str,
        *events: Any,  # This is inferred to be any type, but might be narrowed down later.
        on_ack: Optional[Coroutine] = None,
        on_nack: Optional[Coroutine] = None,
        ensure_exists: bool = False
    ) -> None:
        """
        Publish events to an Ensign topic. This function is asynchronous; it publishes
        events to an outgoing queue and returns immediately. Publishers can configure
        the `on_ack` and `on_nack` callbacks to implement per-event success or failure
        handling. Alternatively, publishers can check the status of events at any time
        using the `acked()` and `nacked()` methods on the events themselves.

        Parameters
        ----------
        topic: str
            The name or ID of the topic to publish events to.

        events : iterable of events.Event objects
            The events to publish.

        on_ack: coroutine (optional)
            A coroutine to be invoked when an ACK message is received from Ensign,
            indicating that an event was successfully published. The first argument of
            the coroutine is an Ack object with a `committed` timestamp that indicates
            when the event was committed.

        on_nack: coroutine (optional)
            A coroutine to be invoked when a NACK message is received from Ensign,
            indicating that the event could not be published. The first argument of the
            coroutine is a Nack object with a `code` field that indicates the reason
            why the event was not published.

        ensure_exists: bool (optional)
            Create the topic if it does not exist. With this option, a topic name must
            be provided, not an ID.

        Raises
        ------
        ValueError
            If a topic or no events are provided.

        TypeError
            If the topic is not a string.

        UnknownTopicError
            If the topic does not exist and ensure_exists is False.
        """

        if topic == "":
            raise ValueError("topic is required")

        if not isinstance(topic, str):
            raise TypeError(
                "expected type 'str' for topic, got '{}'".format(type(topic).__name__)
            )

        # Handle a list of events provided as a single argument
        if len(events) == 1 and (
            isinstance(events[0], list) or isinstance(events[0], tuple)
        ):
            events = events[0]

        if len(events) == 0:
            raise ValueError("no events provided")

        if ensure_exists:
            # Get or create the topic if it doesn't exist
            id = ULID.from_str(await self.ensure_topic_exists(topic))
            topic = Topic(id=id, name=topic)
        else:
            try:
                # Try to resolve the topic ID from the string
                topic = Topic(id=self.topics.resolve(topic))
            except CacheMissError:
                # Assume the topic string is a name, the publisher will make a best
                # effort to resolve the ID from the name using the response from the
                # server
                topic = Topic(name=topic)

        # TODO: Support user-defined generators
        async def next():
            for event in events:
                yield event

        await self.client.publish(
            topic,
            next(),
            on_ack=on_ack,
            on_nack=on_nack,
        )

    async def subscribe(
        self,
        *topics: str,
        query: str = "",
        params: Optional[Dict[str, Any]] = None,
        consumer_group: Optional[Any] = None  # Placeholder for actual type
    ) -> AsyncGenerator[Any, None]:
        """
        Subscribe to events from the Ensign server. This method returns an async
        generator that yields Event objects, so the `async for` syntax can be used to
        process events as they are received.

        Parameters
        ----------
        topics : iterable of str
            The topic names or IDs to subscribe to.

        query : str (optional)
            EnSQL query to filter events.

        params : dict (optional)
            If a query is provided, optional parameters to be substituted into the
            query. Only primitive types are supported, i.e. strings, integers, floats,
            and booleans.

        consumer_group : api.v1beta1.groups.ConsumerGroup (optional)
            The consumer group to use for the subscriber.

        Raises
        ------
        ValueError
            If no topics are provided.

        UnknownTopicError
            If a topic is provided that does not exist.

        Yields
        ------
        events.Event
            The event objects. Subscribers should call ack() or nack() on each event
            object to signal to the server if the event was successfully processed or
            it needs to be redelivered to another subscriber in the consumer group.
        """

        # Handle a list of topics passed as a single argument
        if len(topics) == 1 and (
            isinstance(topics[0], list) or isinstance(topics[0], tuple)
        ):
            topics = topics[0]

        if len(topics) == 0:
            raise ValueError("no topics provided")

        # Parse the query into the protobuf message
        if query != "":
            query = format_query(query, params)
        else:
            query = None

        # Parse topic names into ID strings
        topic_ids = []
        for topic in topics:
            if not isinstance(topic, str):
                raise TypeError(
                    "expected type 'str' for topic, got {}".format(type(topic))
                )

            # Attempt to lookup or parse the ID
            try:
                topic_ids.append(str(self.topics.resolve(topic)))
            except CacheMissError:
                # Ignore unknown names for now, the server will decide if they are
                # valid
                topic_ids.append(topic)

        # Yield events from the subscribe stream
        async for event in self.client.subscribe(
            topic_ids,
            query=query,
            consumer_group=consumer_group,
        ):
            yield event

    async def query(
        self, query: str, params: Optional[Dict[str, Any]] = None
    ) -> Any:
        """
        Execute an EnSQL query. This method returns a cursor that can be used to fetch
        the results of the query, via `fetchone()`, `fetchmany()`, or `fetchall()`
        methods.

        Parameters
        ----------
        query : str
            A valid EnSQL query. EnSQL queries are similar to SQL queries on relational
            databases, but instead of returning rows in tables they return events in
            topic streams.

            For example, the following query returns the first 10 events in a topic:

            SELECT * FROM <topic> LIMIT 10

            See https://ensign.rotational.dev/ensql for more information on the EnSQL syntax.

        params : dict (optional)
            Parameters to be substituted into the query. Only primitive types are
            supported, i.e. strings, integers, floats, and booleans.

        Returns
        -------
        connection.Cursor
            The cursor object that can be used to fetch the results of the query.

        Raises
        ------
        InvalidQueryError
            If the provided query is invalid.

        QueryNoRows
            If the query returned no results.

        TypeError
            If an unsupported parameter type is provided.
        """

        # Execute the query and return the cursor to the user
        try:
            cursor = await self.client.en_sql(format_query(query, params))
        except EnsignInvalidArgument as e:
            raise InvalidQueryError(e.details)

        return cursor

    async def explain_query(self, query, params):
        raise NotImplementedError

    async def get_topics(self) -> List[Any]:  # Placeholder for actual list type
        """
        Get all topics.

        Yields
        ------
        api.v1beta1.topic_pb2.Topic
            The topics.
        """

        topics = []
        page = None
        token = ""
        while page is None or token != "":
            page, token = await self.client.list_topics(next_page_token=token)
            topics.extend(page)
        return topics

    async def create_topic(self, topic_name: str) -> str:
        """
        Create a topic.

        Parameters
        ----------
        topic_name : str
            The name for the new topic, must be unique to the project.

        Returns
        -------
        str
            The ID of the topic that was created.
        """

        created = await self.client.create_topic(topic_pb2.Topic(name=topic_name))
        if not created:
            # TODO: Return more specific errors
            raise EnsignTopicCreateError("topic creation failed")
        id = ULID(created.id)
        if self.topics:
            self.topics.add(created.name, id)
        return str(id)
    
    async def ensure_topic_exists(self, topic_name: str) -> str:
        """
        Check if a topic exists and create it if it does not. This is a shortcut for
        topic_exists and create_topic but also returns the topic ID.

        Parameters
        ----------
        topic_name : str
            The name of the topic to check.

        Returns
        -------
        str
            The ID of the topic.
        """

        if await self.topic_exists(topic_name):
            return await self.topic_id(topic_name)
        else:
            return await self.create_topic(topic_name)

    async def retrieve_topic(self, id):
        raise NotImplementedError

    async def archive_topic(self, id):
        raise NotImplementedError
    
    async def destroy_topic(self, id: str) -> bool:
        """
        Completely destroy a topic including all of its data. This operation is
        asynchronous so it may take some time for the topic to be destroyed.

        Caution! This operation is irreversible.

        Parameters
        ----------
        id : str
            The ID of the topic to destroy.

        Returns
        -------
        bool
            True if the request was accepted, False otherwise.
        """

        _, state = await self.client.destroy_topic(id)
        return state == topic_pb2.TopicState.DELETING

    async def topic_names(self):
        raise NotImplementedError

    async def topic_id(self, name: str) -> str:
        """
        Get the ID of a topic by name.

        Parameters
        ----------
        name: str
            The name of the topic.

        Returns
        -------
        str
            The ID of the topic.

        Raises
        ------
        EnsignTopicNotFoundError
        """

        # Attempt to get the topic ID from the cache
        if self.topics is not None:
            try:
                return str(self.topics.get(name))
            except CacheMissError:
                pass

        # Get the topic ID from Ensign
        page = None
        token = ""
        while page is None or token != "":
            # TODO: We could use topic_names but it currently requires hashing the
            # topic name with murmur3.
            page, token = await self.client.list_topics(next_page_token=token)
            for topic in page:
                if topic.name == name:
                    id = ULID(topic.id)
                    if self.topics is not None:
                        self.topics.add(name, id)
                    return str(id)
        raise EnsignTopicNotFoundError(f"topic not found by name: {name}")

    async def topic_exists(self, name: str) -> bool:
        """
        Check if a topic exists by name.

        Parameters
        ----------
        name : str
            The name of the topic to check.

        Returns
        -------
        bool
            True if the topic exists, False otherwise.
        """

        # Attempt to check existence using the cache
        if self.topics is not None and self.topics.exists(name):
            return True

        # Check existence using Ensign
        _, exists = await self.client.topic_exists(topic_name=name)
        return exists

    async def set_topic_deduplication_policy(
        self,
        id: str,
        strategy: Union[DeduplicationStrategy, str],
        offset: Union[OffsetPosition, str] = OffsetPosition.OFFSET_EARLIEST,
        keys: Optional[List[str]] = None,
        fields: Optional[List[str]] = None,
    ) -> TopicState:
        """
        Change the deduplication policy of a topic.

        Deduplication detects events that are duplicates of previously published events
        and marks them as such, omitting them from query results and any online
        subscribers. Deduplication can significantly reduce storage costs as well as
        prevent unnecessary processing.

        Parameters
        ----------
        id : str
            The ID of the topic to set the deduplication policy for.

        strategy : DeduplicationStrategy or str
            The deduplication strategy to set as policy. See DeduplicationStrategy for
            the various options and more information.

        offset : OffsetPosition or str (default: "earliest")
            The offset position policy. See OffsetPosition for options and more info.

        keys : list (optional, depending on strategy)
            A list of strings to evaluate in the metadata for the key grouped and
            unique keys deduplication policies.

        fields : list (optional, depending on strategy)
            A list of strings to evaluate in the data for the unique fields policy.

        Returns
        -------
        state : TopicState
            The state of the topic, if READY, the deduplication policy was already set
            on the topic, if PENDING or REPAIRING, then the policy is being applied.
        """
        if isinstance(strategy, str):
            strategy = DeduplicationStrategy.parse(strategy)

        if isinstance(offset, str):
            offset = OffsetPosition.parse(offset)

        state = await self.client.set_topic_deduplication_policy(
            id, strategy, offset, keys, fields
        )
        return TopicState.convert(state.state)

    async def set_topic_sharding_strategy(
        self, id: str, strategy: str = "no_sharding"
    ) -> TopicState:
        """
        Change the sharding strategy of a topic.

        The sharding strategy determines how Ensign nodes will distribute events between
        themselves in a multi-node context, which can increase performance or ensure
        that event processing happens in parallel.

        WARNING: sharding is only available on multi-node topics. If the topic has not
        been allocated as a multi-node topic than an exception will be raised.

        Parameters
        ----------
        id : str
            The ID of the topic to change the sharding strategy for.

        strategy : ShardingStrategy or str
            The strategy to update the topic with. See ShardingStrategy for more info.

        Returns
        -------
        state : TopicState
            The state of the topic, if READY, the sharding strategy was already set on
            the topic, if PENDING or ALLOCATING, then the sharding strategy is being
            applied to the topic.
        """
        if isinstance(strategy, str):
            strategy = ShardingStrategy.parse(strategy)

        state = await self.client.set_topic_sharding_strategy(id, strategy)
        return TopicState.convert(state.state)

    async def info(
        self, topic_ids: List[str] = []
    ) -> Any:  # Placeholder for return type
        """
        Get aggregated statistics for topics in the project.

        Parameters
        ----------
        topic_ids: list of str (optional)
            If provided, only aggregate info for the specified topic IDs. Otherwise,
            the info includes all of the topics in the project.

        Returns
        -------
        api.v1beta1.ProjectInfo
            The aggregated statistics for the topics in the project.
        """

        if not isinstance(topic_ids, list):
            raise TypeError(f"expected list of topic IDs, got {type(topic_ids)}")

        # Ensure that only topic IDs are provided
        topics = []
        for id in topic_ids:
            try:
                topics.append(ULID.from_str(id).bytes)
            except ValueError:
                raise ValueError(f"not parseable as a topic ID: {id}")

        return await self.client.info(topics)

    async def status(self) -> ServerStatus:
        """
        Check the status of the Ensign server.

        Returns
        -------
        ServerStatus:
            Status of the server.
        """

        status, version, uptime, _, _ = await self.client.status()
        return ServerStatus(status, version, uptime)

<<<<<<< HEAD
    async def close(self) -> None:
=======
    async def flush(self, timeout=2.0):
        """
        Flush all pending events to and from the server. This method blocks until
        either all pending events have been published or subscribed or the timeout is
        reached. An exception is raised if the timeout is reached before all events
        have been flushed.

        Parameters
        ----------
        timeout: float (optional) (default: 2.0)
            Specify the timeout in seconds.

        Raises
        ------
        asyncio.TimeoutError
            If the timeout is reached before all events have been flushed.
        """

        if timeout <= 0:
            raise ValueError("timeout must be greater than 0")

        await self.client.flush(timeout=timedelta(seconds=timeout))

    async def close(self):
>>>>>>> 03b7947a
        """
        Close the Ensign client. This method blocks until all pending events have been
        flushed and should be called before exiting the application. After the client
        is closed it cannot be used. The `flush()` method should be used instead if the
        client still needs to be used.
        """

        await self.client.close()

    async def __aenter__(self):
        await self.client.__aenter__()
        return self

    async def __aexit__(self, exc_type, exc_value, traceback):
        await self.close()

    def _resolve_topic(self, topic: str) -> ULID:
        """
        Resolve a topic string into a ULID by looking it up in the cache, otherwise
        assume it's a topic ID and try to parse it.
        """

        # Attempt to retrieve the topic ID from the cache
        if self.topics is not None:
            try:
                return self.topics.get(topic)
            except CacheMissError:
                pass

        # Otherwise attempt to parse as a ULID
        try:
            return ULID.from_str(topic)
        except ValueError:
            # TODO: Might need to return the name of the project here
            raise UnknownTopicError(
                f"unknown topic '{topic}', please provide the name or ID of a topic in your project"
            )


##########################################################################
## Decorators
##########################################################################

# Global Ensign client. This is not thread-safe but it's safe to use concurrently in
# asyncio coroutines.
_client = None

def authenticate(
    *auth_args: Any, 
    **auth_kwargs: Any
) -> Callable[[Union[Coroutine[Any, Any, Any], AsyncGenerator[Any, None]]], Union[Coroutine[Any, Any, Any], AsyncGenerator[Any, None]]]:
    """
    Decorator function to authenticate with Ensign. This function ideally should only
    be called once, usually at the entry point in the application. Duplicate calls to
    the decorator are ignored.

    By default credentials are loaded from the ENSIGN_CLIENT_ID and ENSIGN_CLIENT_SECRET
    environment variables. Alternatively, credentials can be provided as keyword
    arguments or a JSON file path, see the Ensign class for more details.

    Usage
    -----
    ```
    # Use credentials from the environment
    @authenticate()
    async def main():
        ...

    # Use credentials from kwargs
    @authenticate(client_id="...", client_secret="...")
    async def main():
        ...

    # Use credentials from a JSON file
    @authenticate(cred_path="...")
    async def main():
        ...
    ```
    """
    def wrap_coroutine(coro):
        async def wrapper(*args, **kwargs):
            global _client
            if _client is not None:
                return await coro(*args, **kwargs)

            # Set the global client for the duration of the coroutine
            try:
                async with Ensign(*auth_args, **auth_kwargs) as client:
                    _client = client
                    res = await coro(*args, **kwargs)
            except Exception as e:
                _client = None
                raise e

            await _client.close()
            _client = None
            return res

        return wrapper

    def wrap_async_generator(coro):
        async def wrapper(*args, **kwargs):
            global _client
            if _client is not None:
                async for res in coro(*args, **kwargs):
                    yield res

            # Set the global client for the duration of the generator
            try:
                async with Ensign(*auth_args, **auth_kwargs) as client:
                    _client = client
                    async for res in coro(*args, **kwargs):
                        yield res
            except Exception as e:
                _client = None
                raise e

            await _client.close()
            _client = None

        return wrapper

    # Return either a coroutine or an async generator wrapper to match the marked
    # function
    def decorator(coro: Union[Coroutine[Any, Any, Any], AsyncGenerator[Any, None]]) -> Union[Coroutine[Any, Any, Any], AsyncGenerator[Any, None]]:
        if inspect.iscoroutinefunction(coro):
            return wrap_coroutine(coro)
        elif inspect.isasyncgenfunction(coro):
            return wrap_async_generator(coro)
        else:
            raise TypeError(
                "decorated function must be a coroutine or async generator, got {}".format(
                    type(coro)
                )
            )

    return decorator

def publisher(
    topic: str, 
    mimetype: Optional[str] = None, 
    encoder: Optional[Callable[[Any], Any]] = None
) -> Callable[[Union[Coroutine[Any, Any, Any], AsyncGenerator[Any, None]]], Union[Coroutine[Any, Any, Any], AsyncGenerator[Any, None]]]:
    """
    Decorator to mark a publisher function. The return value of the function will be
    published as an event to the topic. If the function is a generator, the events are
    published as they are yielded from the generator. This method assumes that you have
    already authenticated with Ensign using the `@authenticate` decorator.

    Parameters
    ----------
    topic: str
        The name or ID of the topic to publish events to.

    mimetype: str or int (optional)
        The mimetype indicating how the return value will be encoded. If not provided,
        the mimetype is inferred from the return value of the function.

    encoder: events.BytesEncoder (optional)
        The encoder to use to encode the return value into bytes for the event payload.
        If not provided, a best effort is made to encode the value, for most data types
        this will be JSON.

    Usage
    -----
    ```
    # Publish a JSON event to the topic 'my-topic'
    @publisher("my-topic")
    async def my_function():
        return {"foo": "bar"}

    # Publish multiple events using a generator
    @publisher("my-topic")
    async def my_generator():
        for i in range(3):
            yield {"event_id": i}
    ```
    """

    def wrap_coroutine(coro):
        async def wrapper(*args, **kwargs):
            # Create the Ensign client if not already created
            global _client
            if _client is None:
                raise RuntimeError(
                    "publish requires a connection to Ensign, please use the authenticate decorator to provide your credentials"
                )

            # Call the function and get the return value
            val = await coro(*args, **kwargs)
            if val is None:
                return val

            # Create the event to publish
            event = from_object(val, mimetype=mimetype, encoder=encoder)

            # Publish the event
            await _client.publish(topic, event)

            return val

        return wrapper

    def wrap_async_generator(coro):
        async def wrapper(*args, **kwargs):
            # Create the Ensign client if not already created
            global _client
            if _client is None:
                raise RuntimeError(
                    "publish requires a connection to Ensign, please use the authenticate decorator to provide your credentials"
                )

            # Yield the values from the generator
            async for val in coro(*args, **kwargs):
                if val is None:
                    yield val
                    continue

                # Create the event to publish
                event = from_object(val, mimetype=mimetype, encoder=encoder)

                # Publish the event
                await _client.publish(topic, event)

                yield val

        return wrapper

    # Return either a coroutine or an async generator wrapper to match the marked
    # function
    def decorator(coro: Union[Coroutine[Any, Any, Any], AsyncGenerator[Any, None]]) -> Union[Coroutine[Any, Any, Any], AsyncGenerator[Any, None]]:
        if inspect.iscoroutinefunction(coro):
            return wrap_coroutine(coro)
        elif inspect.isasyncgenfunction(coro):
            return wrap_async_generator(coro)
        else:
            raise TypeError(
                "decorated function must be a coroutine or async generator, got {}".format(
                    type(coro)
                )
            )

    return decorator

def subscriber(*topics: str) -> Callable[[Union[Coroutine[Any, Any, Any], AsyncGenerator[Any, None]]], Union[Coroutine[Any, Any, Any], AsyncGenerator[Any, None]]]:
    """
    Decorator to mark a subscriber function. If the function is a coroutine, the events
    are passed to the function as an async generator. If the function is itself an
    async generator, then it's invoked for each event received on the topic. This
    method assumes that you have already authenticated with Ensign using the
    `@authenticate` decorator.

    Parameters
    ----------
    *topics : iterable of str
        The topic names or IDs to consume events from.

    Usage
    -----
    ```
    # Subscribe to the topic 'my-topic'
    @subscriber("my-topic")
    async def process_events(events):
        async for event in events:
            # Process the event

    # Subscribe using a generator
    @subscriber("my-topic")
    async def process_events(event):
        # Process the event and yield to the caller
        yield result
    """

    def wrap_coroutine(coro):
        async def wrapper(*args, **kwargs):
            # Create the Ensign client if not already created
            global _client
            if _client is None:
                raise RuntimeError(
                    "subscriber requires a connection to Ensign, please use the authenticate decorator to provide your credentials"
                )

            # Subscribe to the topic and pass the generator to the coroutine
            events = _client.subscribe(topics)
            await coro(events, *args, **kwargs)

        return wrapper

    def wrap_async_generator(coro):
        async def wrapper(*args, **kwargs):
            # Create the Ensign client if not already created
            global _client
            if _client is None:
                raise RuntimeError(
                    "subscriber requires a connection to Ensign, please use the authenticate decorator to provide your credentials"
                )

            # Subscribe to the topic and pass each event to the coroutine
            async for event in _client.subscribe(topics):
                async for res in coro(event, *args, **kwargs):
                    yield res

        return wrapper

    # Return either a coroutine or an async generator wrapper to match the marked
    # function
    def decorator(coro: Union[Coroutine[Any, Any, Any], AsyncGenerator[Any, None]]) -> Union[Coroutine[Any, Any, Any], AsyncGenerator[Any, None]]:
        if inspect.iscoroutinefunction(coro):
            return wrap_coroutine(coro)
        elif inspect.isasyncgenfunction(coro):
            return wrap_async_generator(coro)
        else:
            raise TypeError(
                "decorated function must be a coroutine or async generator, got {}".format(
                    type(coro)
                )
            )

    return decorator<|MERGE_RESOLUTION|>--- conflicted
+++ resolved
@@ -637,10 +637,6 @@
 
         status, version, uptime, _, _ = await self.client.status()
         return ServerStatus(status, version, uptime)
-
-<<<<<<< HEAD
-    async def close(self) -> None:
-=======
     async def flush(self, timeout=2.0):
         """
         Flush all pending events to and from the server. This method blocks until
@@ -665,7 +661,6 @@
         await self.client.flush(timeout=timedelta(seconds=timeout))
 
     async def close(self):
->>>>>>> 03b7947a
         """
         Close the Ensign client. This method blocks until all pending events have been
         flushed and should be called before exiting the application. After the client
