import os
import json
import inspect

from ulid import ULID

from pyensign.connection import Client
<<<<<<< HEAD
from pyensign.status import ServerStatus
=======
from pyensign.events import from_object
>>>>>>> b1bd1997
from pyensign.utils.topics import Topic, TopicCache
from pyensign.connection import Connection
from pyensign.api.v1beta1 import topic_pb2, query_pb2
from pyensign.auth.client import AuthClient
from pyensign.exceptions import (
    CacheMissError,
    UnknownTopicError,
    InvalidQueryError,
    EnsignInvalidArgument,
    EnsignTopicCreateError,
    EnsignTopicNotFoundError,
)


class Ensign:
    """
    Ensign connects to an Ensign server and provides access to the Ensign API.
    """

    def __init__(
        self,
        client_id="",
        client_secret="",
        cred_path="",
        endpoint="ensign.rotational.app:443",
        insecure=False,
        auth_url="https://auth.rotational.app",
        disable_topic_cache=False,
    ):
        """
        Create a new Ensign client with API credentials.

        Parameters
        ----------
        client_id : str
            The client ID part of the API key. If not provided, the client ID is loaded
            from the ENSIGN_CLIENT_ID environment variable.
        client_secret : str
            The client secret part of the API key. If not provided, the client secret
            is loaded from the ENSIGN_CLIENT_SECRET environment variable.
        cred_path : str (optional)
            Load a JSON file containing the 'ClientID' and 'ClientSecret' key.
        endpoint : str (optional)
            The endpoint of the Ensign server.
        insecure : bool (optional)
            Set to True to use an insecure connection.
        auth_url : str (optional)
            The URL of the Ensign authentication server.
        disable_topic_cache: bool (optional)
            Set to True to disable topic ID caching.
        """

        if cred_path:
            try:
                with open(cred_path, "r") as file:
                    data = json.load(file)
                    client_id = data["ClientID"]
                    client_secret = data["ClientSecret"]
            except FileNotFoundError as e:
                raise ValueError("Credentials file not found", str(e))
            except UnicodeDecodeError as e:
                raise ValueError("Error decoding credentials file", str(e))
            except json.JSONDecodeError as e:
                raise ValueError("Credentials file has invalid JSON", str(e))
            except IOError as e:
                raise ValueError("IO error while reading credentials file:", str(e))

        if not client_id or client_id == "":
            client_id = os.environ.get("ENSIGN_CLIENT_ID")
        if not client_secret or client_secret == "":
            client_secret = os.environ.get("ENSIGN_CLIENT_SECRET")
        if client_id is None:
            raise ValueError(
                "client_id is required but not provided or set in the ENSIGN_CLIENT_ID environment variable"
            )
        if client_secret is None:
            raise ValueError(
                "client_secret is required but not provided or set in the ENSIGN_CLIENT_SECRET environment variable"
            )
        if not isinstance(client_id, str):
            raise TypeError("client_id must be a string")
        if not isinstance(client_secret, str):
            raise TypeError("client_secret must be a string")

        creds = {"client_id": client_id, "client_secret": client_secret}
        auth = AuthClient(auth_url, creds)
        connection = Connection(addrport=endpoint, insecure=insecure, auth=auth)

        self.topics = TopicCache(read_only=disable_topic_cache)
        self.client = Client(connection, topic_cache=self.topics)

    async def publish(
        self, topic, *events, on_ack=None, on_nack=None, ensure_exists=False
    ):
        """
        Publish events to an Ensign topic. This function is asynchronous; it publishes
        events to an outgoing queue and returns immediately. Publishers can configure
        the `on_ack` and `on_nack` callbacks to implement per-event success or failure
        handling. Alternatively, publishers can check the status of events at any time
        using the `acked()` and `nacked()` methods on the events themselves.

        Parameters
        ----------
        topic: str
            The name or ID of the topic to publish events to.

        events : iterable of events.Event objects
            The events to publish.

        on_ack: coroutine (optional)
            A coroutine to be invoked when an ACK message is received from Ensign,
            indicating that an event was successfully published. The first argument of
            the coroutine is an Ack object with a `committed` timestamp that indicates
            when the event was committed.

        on_nack: coroutine (optional)
            A coroutine to be invoked when a NACK message is received from Ensign,
            indicating that the event could not be published. The first argument of the
            coroutine is a Nack object with a `code` field that indicates the reason
            why the event was not published.

        ensure_exists: bool (optional)
            Create the topic if it does not exist. With this option, a topic name must
            be provided, not an ID.

        Raises
        ------
        ValueError
            If a topic or no events are provided.

        TypeError
            If the topic is not a string.

        UnknownTopicError
            If the topic does not exist and ensure_exists is False.
        """

        if topic == "":
            raise ValueError("topic is required")

        if not isinstance(topic, str):
            raise TypeError(
                "expected type 'str' for topic, got '{}'".format(type(topic).__name__)
            )

        # Handle a list of events provided as a single argument
        if len(events) == 1 and (
            isinstance(events[0], list) or isinstance(events[0], tuple)
        ):
            events = events[0]

        if len(events) == 0:
            raise ValueError("no events provided")

        if ensure_exists:
            # Get or create the topic if it doesn't exist
            id = ULID.from_str(await self.ensure_topic_exists(topic))
            topic = Topic(id=id, name=topic)
        else:
            try:
                # Try to resolve the topic ID from the string
                topic = Topic(id=self.topics.resolve(topic))
            except CacheMissError:
                # Assume the topic string is a name, the publisher will make a best
                # effort to resolve the ID from the name using the response from the
                # server
                topic = Topic(name=topic)

        # TODO: Support user-defined generators
        async def next():
            for event in events:
                yield event

        await self.client.publish(
            topic,
            next(),
            on_ack=on_ack,
            on_nack=on_nack,
        )

    async def subscribe(self, *topics, query="", consumer_group=None):
        """
        Subscribe to events from the Ensign server. This method returns an async
        generator that yields Event objects, so the `async for` syntax can be used to
        process events as they are received.

        Parameters
        ----------
        topics : iterable of str
            The topic names or IDs to subscribe to.

        query : str (optional)
            EnSQL query to filter events.

        consumer_group : api.v1beta1.groups.ConsumerGroup (optional)
            The consumer group to use for the subscriber.

        Raises
        ------
        ValueError
            If no topics are provided.

        UnknownTopicError
            If a topic is provided that does not exist.

        Yields
        ------
        events.Event
            The event objects. Subscribers should call ack() or nack() on each event
            object to signal to the server if the event was successfully processed or
            it needs to be redelivered to another subscriber in the consumer group.
        """

        # Handle a list of topics passed as a single argument
        if len(topics) == 1 and (
            isinstance(topics[0], list) or isinstance(topics[0], tuple)
        ):
            topics = topics[0]

        if len(topics) == 0:
            raise ValueError("no topics provided")

        # Parse topic names into ID strings
        topic_ids = []
        for topic in topics:
            if not isinstance(topic, str):
                raise TypeError(
                    "expected type 'str' for topic, got {}".format(type(topic))
                )

            # Attempt to lookup or parse the ID
            try:
                topic_ids.append(str(self.topics.resolve(topic)))
            except CacheMissError:
                # Ignore unknown names for now, the server will decide if they are
                # valid
                topic_ids.append(topic)

        # Yield events from the subscribe stream
        async for event in self.client.subscribe(
            topic_ids,
            query=query,
            consumer_group=consumer_group,
        ):
            yield event

    async def query(self, query, params=None):
        """
        Execute an EnSQL query. This method returns a cursor that can be used to fetch
        the results of the query, via `fetchone()`, `fetchmany()`, or `fetchall()`
        methods.

        Parameters
        ----------
        query : str
            A valid EnSQL query. EnSQL queries are similar to SQL queries on relational
            databases, but instead of returning rows in tables they return events in
            topic streams.

            For example, the following query returns the first 10 events in a topic:

            SELECT * FROM <topic> LIMIT 10

            See https://ensign.rotational.dev/ensql for more information on the EnSQL syntax.

        params : dict (optional)
            Parameters to be substituted into the query. Only primitive types are
            supported, i.e. strings, integers, floats, and booleans.

        Returns
        -------
        connection.Cursor
            The cursor object that can be used to fetch the results of the query.

        Raises
        ------
        InvalidQueryError
            If the provided query is invalid.

        QueryNoRows
            If the query returned no results.

        TypeError
            If an unsupported parameter type is provided.
        """

        # Parse the args into the protobuf parameters
        parameters = []
        if params:
            for name, value in params.items():
                if isinstance(value, int):
                    parameters.append(query_pb2.Parameter(name=name, i=value))
                elif isinstance(value, float):
                    parameters.append(query_pb2.Parameter(name=name, d=value))
                elif isinstance(value, bool):
                    parameters.append(query_pb2.Parameter(name=name, b=value))
                elif isinstance(value, bytes):
                    parameters.append(query_pb2.Parameter(name=name, y=value))
                elif isinstance(value, str):
                    parameters.append(query_pb2.Parameter(name=name, s=value))
                else:
                    raise TypeError(
                        "unsupported parameter type: {}".format(type(value).__name__)
                    )

        # Execute the query and return the cursor to the user
        try:
            cursor = await self.client.en_sql(query, params=parameters)
        except EnsignInvalidArgument as e:
            raise InvalidQueryError(e.details)

        return cursor

    async def explain_query(self, query, params):
        raise NotImplementedError

    async def get_topics(self):
        """
        Get all topics.

        Yields
        ------
        api.v1beta1.topic_pb2.Topic
            The topics.
        """

        topics = []
        page = None
        token = ""
        while page is None or token != "":
            page, token = await self.client.list_topics(next_page_token=token)
            topics.extend(page)
        return topics

    async def create_topic(self, topic_name):
        """
        Create a topic.

        Parameters
        ----------
        topic_name : str
            The name for the new topic, must be unique to the project.

        Returns
        -------
        str
            The ID of the topic that was created.
        """

        created = await self.client.create_topic(topic_pb2.Topic(name=topic_name))
        if not created:
            # TODO: Return more specific errors
            raise EnsignTopicCreateError("topic creation failed")
        id = ULID(created.id)
        if self.topics:
            self.topics.add(created.name, id)
        return str(id)

    async def ensure_topic_exists(self, topic_name):
        """
        Check if a topic exists and create it if it does not. This is a shortcut for
        topic_exists and create_topic but also returns the topic ID.

        Parameters
        ----------
        topic_name : str
            The name of the topic to check.

        Returns
        -------
        str
            The ID of the topic.
        """

        if await self.topic_exists(topic_name):
            return await self.topic_id(topic_name)
        else:
            return await self.create_topic(topic_name)

    async def retrieve_topic(self, id):
        raise NotImplementedError

    async def archive_topic(self, id):
        raise NotImplementedError

    async def destroy_topic(self, id):
        """
        Completely destroy a topic including all of its data. This operation is
        asynchronous so it may take some time for the topic to be destroyed.

        Caution! This operation is irreversible.

        Parameters
        ----------
        id : str
            The ID of the topic to destroy.

        Returns
        -------
        bool
            True if the request was accepted, False otherwise.
        """

        _, state = await self.client.destroy_topic(id)
        return state == topic_pb2.TopicTombstone.Status.DELETING

    async def topic_names(self):
        raise NotImplementedError

    async def topic_id(self, name):
        """
        Get the ID of a topic by name.

        Parameters
        ----------
        name: str
            The name of the topic.

        Returns
        -------
        str
            The ID of the topic.

        Raises
        ------
        EnsignTopicNotFoundError
        """

        # Attempt to get the topic ID from the cache
        if self.topics is not None:
            try:
                return str(self.topics.get(name))
            except CacheMissError:
                pass

        # Get the topic ID from Ensign
        page = None
        token = ""
        while page is None or token != "":
            # TODO: We could use topic_names but it currently requires hashing the
            # topic name with murmur3.
            page, token = await self.client.list_topics(next_page_token=token)
            for topic in page:
                if topic.name == name:
                    id = ULID(topic.id)
                    if self.topics is not None:
                        self.topics.add(name, id)
                    return str(id)
        raise EnsignTopicNotFoundError(f"topic not found by name: {name}")

    async def topic_exists(self, name):
        """
        Check if a topic exists by name.

        Parameters
        ----------
        name : str
            The name of the topic to check.

        Returns
        -------
        bool
            True if the topic exists, False otherwise.
        """

        # Attempt to check existence using the cache
        if self.topics is not None and self.topics.exists(name):
            return True

        # Check existence using Ensign
        _, exists = await self.client.topic_exists(topic_name=name)
        return exists

    async def info(self, topic_ids=[]):
        """
        Get aggregated statistics for topics in the project.

        Parameters
        ----------
        topic_ids: list of str (optional)
            If provided, only aggregate info for the specified topic IDs. Otherwise,
            the info includes all of the topics in the project.

        Returns
        -------
        api.v1beta1.ProjectInfo
            The aggregated statistics for the topics in the project.
        """

        if not isinstance(topic_ids, list):
            raise TypeError(f"expected list of topic IDs, got {type(topic_ids)}")

        # Ensure that only topic IDs are provided
        topics = []
        for id in topic_ids:
            try:
                topics.append(ULID.from_str(id).bytes)
            except ValueError:
                raise ValueError(f"not parseable as a topic ID: {id}")

        return await self.client.info(topics)

    async def status(self):
        """
        Check the status of the Ensign server.

        Returns
        -------
        ServerStatus:
            Status of the server.
        """

        status, version, uptime, _, _ = await self.client.status()
        return ServerStatus(status, version, uptime)

    async def close(self):
        """
        Close the Ensign client.
        """
        await self.client.close()

    async def __aenter__(self):
        await self.client.__aenter__()
        return self

    async def __aexit__(self, exc_type, exc_value, traceback):
        await self.close()

    def _resolve_topic(self, topic):
        """
        Resolve a topic string into a ULID by looking it up in the cache, otherwise
        assume it's a topic ID and try to parse it.
        """

        # Attempt to retrieve the topic ID from the cache
        if self.topics is not None:
            try:
                return self.topics.get(topic)
            except CacheMissError:
                pass

        # Otherwise attempt to parse as a ULID
        try:
            return ULID.from_str(topic)
        except ValueError:
            # TODO: Might need to return the name of the project here
            raise UnknownTopicError(
                f"unknown topic '{topic}', please provide the name or ID of a topic in your project"
            )


##########################################################################
## Decorators
##########################################################################

# Global Ensign client. This is not thread-safe but it's safe to use concurrently in
# asyncio coroutines.
_client = None


def authenticate(*auth_args, **auth_kwargs):
    """
    Decorator function to authenticate with Ensign. This function ideally should only
    be called once, usually at the entry point in the application. Duplicate calls to
    the decorator are ignored.

    By default credentials are loaded from the ENSIGN_CLIENT_ID and ENSIGN_CLIENT_SECRET
    environment variables. Alternatively, credentials can be provided as keyword
    arguments or a JSON file path, see the Ensign class for more details.

    Usage
    -----
    ```
    # Use credentials from the environment
    @authenticate()
    async def main():
        ...

    # Use credentials from kwargs
    @authenticate(client_id="...", client_secret="...")
    async def main():
        ...

    # Use credentials from a JSON file
    @authenticate(cred_path="...")
    async def main():
        ...
    ```
    """

    def wrap_coroutine(coro):
        async def wrapper(*args, **kwargs):
            global _client
            if _client is not None:
                return await coro(*args, **kwargs)

            # Set the global client for the duration of the coroutine
            try:
                async with Ensign(*auth_args, **auth_kwargs) as client:
                    _client = client
                    res = await coro(*args, **kwargs)
            except Exception as e:
                _client = None
                raise e

            _client = None
            return res

        return wrapper

    def wrap_async_generator(coro):
        async def wrapper(*args, **kwargs):
            global _client
            if _client is not None:
                async for res in coro(*args, **kwargs):
                    yield res

            # Set the global client for the duration of the generator
            try:
                async with Ensign(*auth_args, **auth_kwargs) as client:
                    _client = client
                    async for res in coro(*args, **kwargs):
                        yield res
            except Exception as e:
                _client = None
                raise e

            _client = None

        return wrapper

    # Return either a coroutine or an async generator wrapper to match the marked
    # function
    def decorator(coro):
        if inspect.iscoroutinefunction(coro):
            return wrap_coroutine(coro)
        elif inspect.isasyncgenfunction(coro):
            return wrap_async_generator(coro)
        else:
            raise TypeError(
                "decorated function must be a coroutine or async generator, got {}".format(
                    type(coro)
                )
            )

    return decorator


def publish(topic, mimetype=None, encoder=None):
    """
    Decorator to mark a publish function. The return value of the function will be
    published as an event to the topic. If the function is a generator, the events are
    published as they are yielded from the generator. This method assumes that you have
    already authenticated with Ensign using the `@authenticate` decorator.

    Parameters
    ----------
    topic: str
        The name or ID of the topic to publish events to.

    mimetype: str or int (optional)
        The mimetype indicating how the return value will be encoded. If not provided,
        the mimetype is inferred from the return value of the function.

    encoder: events.BytesEncoder (optional)
        The encoder to use to encode the return value into bytes for the event payload.
        If not provided, a best effort is made to encode the value, for most data types
        this will be JSON.

    Usage
    -----
    ```
    # Publish a JSON event to the topic 'my-topic'
    @publish("my-topic")
    async def my_function():
        return {"foo": "bar"}

    # Publish multiple events using a generator
    @publish("my-topic")
    async def my_generator():
        for i in range(3):
            yield {"event_id": i}
    ```
    """

    def wrap_coroutine(coro):
        async def wrapper(*args, **kwargs):
            # Create the Ensign client if not already created
            global _client
            if _client is None:
                raise RuntimeError(
                    "publish requires a connection to Ensign, please use the authenticate decorator to provide your credentials"
                )

            # Call the function and get the return value
            val = await coro(*args, **kwargs)
            if val is None:
                return val

            # Create the event to publish
            event = from_object(val, mimetype=mimetype, encoder=encoder)

            # Publish the event
            await _client.publish(topic, event)

            return val

        return wrapper

    def wrap_async_generator(coro):
        async def wrapper(*args, **kwargs):
            # Create the Ensign client if not already created
            global _client
            if _client is None:
                raise RuntimeError(
                    "publish requires a connection to Ensign, please use the authenticate decorator to provide your credentials"
                )

            # Yield the values from the generator
            async for val in coro(*args, **kwargs):
                if val is None:
                    yield val
                    continue

                # Create the event to publish
                event = from_object(val, mimetype=mimetype, encoder=encoder)

                # Publish the event
                await _client.publish(topic, event)

                yield val

        return wrapper

    # Return either a coroutine or an async generator wrapper to match the marked
    # function
    def decorator(coro):
        if inspect.iscoroutinefunction(coro):
            return wrap_coroutine(coro)
        elif inspect.isasyncgenfunction(coro):
            return wrap_async_generator(coro)
        else:
            raise TypeError(
                "decorated function must be a coroutine or async generator, got {}".format(
                    type(coro)
                )
            )

    return decorator<|MERGE_RESOLUTION|>--- conflicted
+++ resolved
@@ -5,11 +5,8 @@
 from ulid import ULID
 
 from pyensign.connection import Client
-<<<<<<< HEAD
+from pyensign.events import from_object
 from pyensign.status import ServerStatus
-=======
-from pyensign.events import from_object
->>>>>>> b1bd1997
 from pyensign.utils.topics import Topic, TopicCache
 from pyensign.connection import Connection
 from pyensign.api.v1beta1 import topic_pb2, query_pb2
